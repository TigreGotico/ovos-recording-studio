--- conflicted
+++ resolved
@@ -53,12 +53,8 @@
         output_dir / "metadata.csv", "w", encoding="utf-8"
     ) as metadata_file, ThreadPoolExecutor() as executor:
         writer = csv.writer(metadata_file, delimiter="|")
-<<<<<<< HEAD
+        writer_lock = threading.Lock()
         for audio_path in input_dir.rglob(args.audio_glob):
-=======
-        writer_lock = threading.Lock()
-        for audio_path in input_dir.rglob("*.webm"):
->>>>>>> 05480504
             executor.submit(
                 export_audio,
                 audio_path,
